package com.energygames.lojadegames.controller;

import java.util.List;
import java.util.Optional;

import org.springframework.http.HttpStatus;
import org.springframework.http.ResponseEntity;
import org.springframework.web.bind.annotation.CrossOrigin;
import org.springframework.web.bind.annotation.DeleteMapping;
import org.springframework.web.bind.annotation.GetMapping;
import org.springframework.web.bind.annotation.PathVariable;
import org.springframework.web.bind.annotation.PostMapping;
import org.springframework.web.bind.annotation.PutMapping;
import org.springframework.web.bind.annotation.RequestBody;
import org.springframework.web.bind.annotation.RequestMapping;
import org.springframework.web.bind.annotation.ResponseStatus;
import org.springframework.web.bind.annotation.RestController;
import org.springframework.web.server.ResponseStatusException;

import com.energygames.lojadegames.model.Produto;
import com.energygames.lojadegames.repository.ProdutoRepository;

import jakarta.validation.Valid;

@RestController
@RequestMapping("/produtos")
@CrossOrigin(origins = "*", allowedHeaders = "*")
public class ProdutoController {

<<<<<<< HEAD
	@Autowired
	private ProdutoRepository produtoRepository;
=======
	private final ProdutoRepository produtoRepository;
	
	public ProdutoController(ProdutoRepository produtoRepository) {
		this.produtoRepository = produtoRepository;
	}
>>>>>>> 11440b61

	@GetMapping
	public ResponseEntity<List<Produto>> getAll() {
		return ResponseEntity.ok(produtoRepository.findAll());
	}

	@GetMapping("/{id}")
	public ResponseEntity<Produto> getById(@PathVariable Long id) {
		return produtoRepository.findById(id).map(resposta -> ResponseEntity.ok(resposta))
				.orElse(ResponseEntity.status(HttpStatus.NOT_FOUND).build());
	}

	@GetMapping("/nome/{nome}")
	public ResponseEntity<List<Produto>> getByNome(@PathVariable String nome) {
		return ResponseEntity.ok(produtoRepository.findAllByNomeContainingIgnoreCase(nome));
	}

	@PostMapping
	public ResponseEntity<Produto> post(@Valid @RequestBody Produto produto) {
		return ResponseEntity.status(HttpStatus.CREATED).body(produtoRepository.save(produto));
	}

	@PutMapping
	public ResponseEntity<Produto> put(@Valid @RequestBody Produto produto) {
		return produtoRepository.findById(produto.getId())
				.map(resposta -> ResponseEntity.status(HttpStatus.OK).body(produtoRepository.save(produto)))
				.orElse(ResponseEntity.status(HttpStatus.NOT_FOUND).build());
	}

	@ResponseStatus(HttpStatus.NO_CONTENT)
	@DeleteMapping("/{id}")
	public void delete(@PathVariable Long id) {
		Optional<Produto> produto = produtoRepository.findById(id);
		if (produto.isEmpty())
			throw new ResponseStatusException(HttpStatus.NOT_FOUND);

		produtoRepository.deleteById(id);
	}

}<|MERGE_RESOLUTION|>--- conflicted
+++ resolved
@@ -27,16 +27,11 @@
 @CrossOrigin(origins = "*", allowedHeaders = "*")
 public class ProdutoController {
 
-<<<<<<< HEAD
-	@Autowired
-	private ProdutoRepository produtoRepository;
-=======
 	private final ProdutoRepository produtoRepository;
 	
 	public ProdutoController(ProdutoRepository produtoRepository) {
 		this.produtoRepository = produtoRepository;
 	}
->>>>>>> 11440b61
 
 	@GetMapping
 	public ResponseEntity<List<Produto>> getAll() {
